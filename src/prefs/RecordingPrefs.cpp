--- conflicted
+++ resolved
@@ -75,12 +75,8 @@
 
    S.StartStatic(_("Options"));
    {
-<<<<<<< HEAD
-      S.TieCheckBox(_("Overdub"),
-=======
       // Start wording of options with a verb, if possible.
       S.TieCheckBox(_("Play &other tracks while recording (overdub)"),
->>>>>>> af54ac9c
                     wxT("/AudioIO/Duplex"),
 #ifdef EXPERIMENTAL_DA
                     false);
@@ -91,19 +87,11 @@
 //#if defined(__WXMAC__)
 // Bug 388.  Feature not supported on any Mac Hardware.
 #if 0
-<<<<<<< HEAD
-      S.TieCheckBox(_("&Hardware Playthrough"),
-                    wxT("/AudioIO/Playthrough"),
-                    false);
-#endif
-      S.TieCheckBox(_("&Software Playthrough"),
-=======
       S.TieCheckBox(_("Use &hardware to play other tracks"),
                     wxT("/AudioIO/Playthrough"),
                     false);
 #endif
       S.TieCheckBox(_("&Software playthrough of input"),
->>>>>>> af54ac9c
                     wxT("/AudioIO/SWPlaythrough"),
                     false);
 #if !defined(__WXMAC__)
@@ -190,17 +178,6 @@
    }
    S.EndStatic();
 
-<<<<<<< HEAD
-   S.StartStatic(_("Options"));
-   {
-       S.TieCheckBox(_("Record on a new track"),
-                    wxT("/GUI/PreferNewTrackRecord"),
-                    false);
-   }
-   S.EndStatic();
-
-=======
->>>>>>> af54ac9c
    #ifdef EXPERIMENTAL_AUTOMATED_INPUT_LEVEL_ADJUSTMENT
       S.StartStatic(_("Automated Recording Level Adjustment"));
       {
