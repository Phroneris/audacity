/**********************************************************************

  Audacity: A Digital Audio Editor

  AboutDialog.cpp

  Dominic Mazzoni
  Vaughan Johnson
  James Crook

********************************************************************//**

\class AboutDialog
\brief The AboutDialog shows the program version and developer credits.

It is a simple scrolling window with an 'OK... Audacious!' button to
close it.

*//*****************************************************************//**

\class AboutDialogCreditItem
\brief AboutDialogCreditItem is a structure used by the AboutDialog to
hold information about one contributor to Audacity.

*//********************************************************************/


#include "Audacity.h"

#include <wx/dialog.h>
#include <wx/html/htmlwin.h>
#include <wx/button.h>
#include <wx/dcclient.h>
#include <wx/sizer.h>
#include <wx/statbmp.h>
#include <wx/intl.h>

#include "AboutDialog.h"
#include "FileNames.h"
#include "Internat.h"
#include "ShuttleGui.h"
#include "widgets/LinkingHtmlWindow.h"

#include "Theme.h"
#include "AllThemeResources.h"

#include "../images/AudacityLogoWithName.xpm"

extern wxString FormatHtmlText( const wxString & Text );


void AboutDialog::CreateCreditsList()
{
   // The Audacity Team: developers and support
   AddCredit(wxString(wxT("Gale Andrews, ")) + _("quality assurance"), roleTeamMember);
   AddCredit(wxString(wxT("Richard Ash, ")) + _("developer"), roleTeamMember);
   AddCredit(wxString(wxT("Christian Brochec, ")) + _("documentation and support, French"), roleTeamMember);
   AddCredit(wxString(wxT("Arturo \"Buanzo\" Busleiman, ")) + _("system administration"), roleTeamMember);
   AddCredit(wxString(wxT("James Crook, ")) + _("developer"), roleTeamMember);
   AddCredit(wxString(wxT("Roger Dannenberg, ")) + _("co-founder and developer"), roleTeamMember);
   AddCredit(wxString(wxT("Steve Daulton")), roleTeamMember);
   AddCredit(wxString(wxT("Benjamin Drung, ")) + _("developer"), roleTeamMember);
   AddCredit(wxString(wxT("Vaughan Johnson, ")) + _("developer"), roleTeamMember);
   AddCredit(wxString(wxT("Greg Kozikowski, ")) + _("documentation and support"), roleTeamMember);
   AddCredit(wxString(wxT("Paul Licameli, ")) + _("developer"), roleTeamMember);
   AddCredit(wxString(wxT("Leland Lucius, ")) + _("developer"), roleTeamMember);
   AddCredit(wxString(wxT("Peter Sampson")), roleTeamMember);
   AddCredit(wxString(wxT("Martyn Shaw, ")) + _("developer"), roleTeamMember);
   AddCredit(wxString(wxT("Bill Wharrie, ")) + _("documentation and support"), roleTeamMember);

   // Emeritus: people who were "lead developers" or made an
   // otherwise distinguished contribution, but who are no
   // longer active.
   AddCredit(wxString(wxT("Matt Brubeck, ")) + _("developer"), roleEmeritusTeam);
   AddCredit(wxString(wxT("Michael Chinen, ")) + _("developer"), roleEmeritusTeam);
   AddCredit(wxString(wxT("Al Dimond, ")) + _("developer"), roleEmeritusTeam);
   AddCredit(wxString(wxT("Joshua Haberman, ")) + _("developer"), roleEmeritusTeam);
   AddCredit(wxString(wxT("Ruslan Ijbulatov, ")) + _("developer"), roleEmeritusTeam);
   AddCredit(wxString(wxT("Dominic Mazzoni, "))+_("co-founder and developer"), roleEmeritusTeam);
   AddCredit(wxString(wxT("Markus Meyer, ")) + _("developer"), roleEmeritusTeam);
   AddCredit(wxString(wxT("Monty Montgomery, ")) + _("developer"), roleEmeritusTeam);
   AddCredit(wxString(wxT("Shane Mueller, ")) + _("developer"), roleEmeritusTeam);
   AddCredit(wxString(wxT("Tony Oetzmann, ")) + _("documentation and support"), roleEmeritusTeam);
   AddCredit(wxString(wxT("Alexandre Prokoudine, ")) + _("documentation and support"), roleEmeritusTeam);

   // Contributors
   AddCredit(wxString(wxT("Lynn Allan, ")) + _("developer"), roleContributor);
   AddCredit(wxString(wxT("David Avery, ")) + _("developer"), roleContributor);
   AddCredit(wxString(wxT("David Bailes, ")) + _("accessibility advisor"), roleContributor);
   AddCredit(wxString(wxT("William Bland, ")) + _("developer"), roleContributor);
   AddCredit(wxString(wxT("Sami Boukortt, ")) + _("developer"), roleContributor);
   AddCredit(wxString(wxT("Jeremy R. Brown, ")) + _("developer"), roleContributor);
   AddCredit(wxString(wxT("Alex S. Brown, ")) + _("developer"), roleContributor);
   AddCredit(wxString(wxT("Chris Cannam, ")) + _("developer"), roleContributor);
   AddCredit(wxString(wxT("Cory Cook, ")) + _("developer"), roleContributor);
   AddCredit(wxString(wxT("Craig DeForest, ")) + _("developer"), roleContributor);
   AddCredit(wxString(wxT("Edgar Franke (Edgar-RFT), ")) + _("developer"), roleContributor);
   AddCredit(wxString(wxT("Mitch Golden, ")) + _("developer"), roleContributor);
   AddCredit(wxString(wxT("Brian Gunlogson, ")) + _("developer"), roleContributor);
   AddCredit(wxString(wxT("Andrew Hallendorff, ")) + _("developer"), roleContributor);
   AddCredit(wxString(wxT("Robert H\u00E4nggi, ")) + _("developer"), roleContributor);
   AddCredit(wxString(wxT("Daniel Horgan, ")) + _("developer"), roleContributor);
   AddCredit(wxString(wxT("David Hostetler, ")) + _("developer"), roleContributor);
   AddCredit(wxString(wxT("Steve Jolly, ")) + _("developer"), roleContributor);
   AddCredit(wxString(wxT("Steven Jones, ")) + _("developer"), roleContributor);
   AddCredit(wxString(wxT("Arun Kishore, ")) + _("developer"), roleContributor);
   AddCredit(wxString(wxT("Paul Livesey, ")) + _("developer"), roleContributor);
   AddCredit(wxString(wxT("Harvey Lubin, ")) + _("graphic artist"), roleContributor);
   AddCredit(wxString(wxT("Greg Mekkes, ")) + _("developer"), roleContributor);
   AddCredit(wxString(wxT("Abe Milde, ")) + _("developer"), roleContributor);
   AddCredit(wxString(wxT("Paul Nasca, ")) + _("developer"), roleContributor);
   AddCredit(wxString(wxT("Clayton Otey, ")) + _("developer"), roleContributor);
   AddCredit(wxString(wxT("Mark Phillips, ")) + _("developer"), roleContributor);
   AddCredit(wxString(wxT("Andr\u00E9 Pinto, ")) + _("developer"), roleContributor);
   AddCredit(wxString(wxT("Jean Claude Risset, ")) + _("composer"), roleContributor);
   AddCredit(wxString(wxT("Augustus Saunders, ")) + _("developer"), roleContributor);
   AddCredit(wxString(wxT("Benjamin Schwartz, ")) + _("developer"), roleContributor);
   AddCredit(wxString(wxT("David R. Sky, ")) + _("Nyquist plug-ins"), roleContributor);
   AddCredit(wxString(wxT("Rob Sykes, ")) + _("developer"), roleContributor);
   AddCredit(wxString(wxT("Mike Underwood, ")) + _("developer"), roleContributor);
   AddCredit(wxString(wxT("Philip Van Baren, ")) + _("developer"), roleContributor);
   AddCredit(wxString(wxT("Salvo Ventura, ")) + _("developer"), roleContributor);
   AddCredit(wxString(wxT("Darrell Walisser, ")) + _("developer"), roleContributor);
   AddCredit(wxString(wxT("Jun Wan, ")) + _("developer"), roleContributor);
   AddCredit(wxString(wxT("Daniel Winzen, ")) + _("developer"), roleContributor);
   AddCredit(wxString(wxT("Tom Woodhams, ")) + _("developer"), roleContributor);
   AddCredit(wxString(wxT("Mark Young, ")) + _("developer"), roleContributor);
   AddCredit(wxString(wxT("Wing Yu, ")) + _("developer"), roleContributor);

   // Translators

   AddCredit(wxT("Mikhail Balabanov (bg)"), roleTranslators);
   AddCredit(wxT("Francesc Busquets (ca)"), roleTranslators);
   AddCredit(wxT("Pau Crespo (ca)"), roleTranslators);
   AddCredit(wxT("Ale\u0161 To\u0161ovsk\u00FD (cs)"), roleTranslators);
   AddCredit(wxT("Henrik Clausen (da)"), roleTranslators);
   AddCredit(wxT("Christoph Kobe (de)"), roleTranslators);
   AddCredit(wxT("Daniel Winzen (de)"), roleTranslators);
   AddCredit(wxT("Karsten Zeller (de)"), roleTranslators);
   AddCredit(wxT("Antonio Paniagua (es)"), roleTranslators);
   AddCredit(wxT("Ezequiel Plaza (es)"), roleTranslators);
   AddCredit(wxT("Waldo Ramirez (es)"), roleTranslators);
   AddCredit(wxT("Xabier Aramendi (eu)"), roleTranslators);
   AddCredit(wxT("Petri Vuorio (fi)"), roleTranslators);
   AddCredit(wxT("Lionel Allorge (fr)"), roleTranslators);
   AddCredit(wxT("Olivier Ballestraz (fr)"), roleTranslators);
   AddCredit(wxT("Christian Brochec (fr)"), roleTranslators);
   AddCredit(wxT("Fabrice Silva (fr)"), roleTranslators);
   AddCredit(wxT("Micil Sheain Mhicil (ga)"), roleTranslators);
   AddCredit(wxT("Xos\u00E9 Ant\u00F3n Vicente Rodr\u00EDguez (gl)"), roleTranslators);
   AddCredit(wxT("M\u00E1rton Bal\u00E1zs (hu)"), roleTranslators);
   AddCredit(wxT("Jozsef Herczeg (hu)"), roleTranslators);
   AddCredit(wxT("Aldo Boccacci (it)"), roleTranslators);
   AddCredit(wxT("Ohkubo Kohei (ja)"), roleTranslators);
   AddCredit(wxT("\u0160ar\u016Bnas Gliebus (lt)"), roleTranslators);
   AddCredit(wxT("Ilija Iliev (mk)"), roleTranslators);
   AddCredit(wxT("Kevin Brubeck Unhammer (nb)"), roleTranslators);
   AddCredit(wxT("Tino Meinen (nl)"), roleTranslators);
   AddCredit(wxT("Tomasz Bandura (pl)"), roleTranslators);
   AddCredit(wxT("Marek Mularczyk (pl)"), roleTranslators);
   AddCredit(wxT("Sebastian Pacholski (pl)"), roleTranslators);
   AddCredit(wxT("Cleber Tavano (pt_BR)"), roleTranslators);
   AddCredit(wxT("Victor Westmann (pt_BR)"), roleTranslators);
   AddCredit(wxT("Manuel Ciosici (ro)"), roleTranslators);
   AddCredit(wxT("Yuri Ilyin (ru)"), roleTranslators);
   AddCredit(wxT("Alexandre Prokoudine (ru)"), roleTranslators);
   AddCredit(wxT("Joe Yeti (sk)"), roleTranslators);
   AddCredit(wxT("Rok Hecl (sl)"), roleTranslators);
   AddCredit(wxT("Martin Srebotnjak (sl)"), roleTranslators);
   AddCredit(wxT("Lars Carlsson (sv)"), roleTranslators);
   AddCredit(wxT("Kaya Zeren (tr)"), roleTranslators);
   AddCredit(wxT("Maxim Dziumanenko (uk)"), roleTranslators);
   AddCredit(wxT("XiaoXi Liu (zh_CN)"), roleTranslators);
   AddCredit(wxT("Chido (zh_TW)"), roleTranslators);
   AddCredit(wxT("Panming Zhong (zh_TW)"), roleTranslators);

   // Libraries

   AddCredit(wxT("[[http://www.jclark.com/xml/expat.html|expat]]"), roleLibrary);
   AddCredit(wxT("[[http://xiph.org/flac/|FLAC]]"), roleLibrary);
   AddCredit(wxT("iAVC"), roleLibrary);
   AddCredit(wxT("[[http://lame.sourceforge.net/|LAME]]"), roleLibrary);
   AddCredit(wxT("[[http://www.underbit.com/products/mad/|libmad]]"), roleLibrary);
   AddCredit(wxT("[[http://www.mega-nerd.com/libsndfile/|libsndfile]]"), roleLibrary);
   AddCredit(wxT("[[http://sourceforge.net/p/soxr/wiki/Home/|libsoxr]]"), roleLibrary);
   AddCredit(wxT("[[http://lv2plug.in/|lv2]] (") + _("incorporating") + wxT(" lilv, msinttypes, serd, sord and sratom)"), roleLibrary);
   AddCredit(wxT("[[https://www.cs.cmu.edu/~music/nyquist/|Nyquist]]"), roleLibrary);
   AddCredit(wxT("[[http://vorbis.com/|Ogg Vorbis]]"), roleLibrary);
   AddCredit(wxT("[[http://www.portaudio.com/|PortAudio]]"), roleLibrary);
   AddCredit(wxT("[[http://sourceforge.net/apps/trac/portmedia/wiki/portsmf/|portsmf]]"), roleLibrary);
   AddCredit(wxT("[[http://sbsms.sourceforge.net/|sbsms]]"), roleLibrary);
   AddCredit(wxT("[[http://www.surina.net/soundtouch/|SoundTouch]]"), roleLibrary);
   AddCredit(wxT("[[http://www.twolame.org/|TwoLAME]]"), roleLibrary);
   AddCredit(wxT("[[http://www.vamp-plugins.org/|Vamp]]"), roleLibrary);
   AddCredit(wxT("[[http://wxwidgets.org/|wxWidgets]]"), roleLibrary);

   // Thanks

   AddCredit(wxT("Dave Beydler"), roleThanks);
   AddCredit(wxT("Brian Cameron"), roleThanks);
   AddCredit(wxT("Jason Cohen"), roleThanks);
   AddCredit(wxT("Dave Fancella"), roleThanks);
   AddCredit(wxT("Steve Harris"), roleThanks);
   AddCredit(wxT("Daniel James"), roleThanks);
   AddCredit(wxT("Daniil Kolpakov"), roleThanks);
   AddCredit(wxT("Robert Leidle"), roleThanks);
   AddCredit(wxT("Logan Lewis"), roleThanks);
   AddCredit(wxT("David Luff"), roleThanks);
   AddCredit(wxT("Jason Pepas"), roleThanks);
   AddCredit(wxT("Jonathan Ryshpan"), roleThanks);
   AddCredit(wxT("Michael Schwendt"), roleThanks);
   AddCredit(wxT("Patrick Shirkey"), roleThanks);
   AddCredit(wxT("Tuomas Suutari"), roleThanks);
   AddCredit(wxT("Mark Tomlinson"), roleThanks);
   AddCredit(wxT("David Topper"), roleThanks);
   AddCredit(wxT("Rudy Trubitt"), roleThanks);
   AddCredit(wxT("StreetIQ.com"), roleThanks);
   AddCredit(wxT("UmixIt Technologies, LLC"), roleThanks);
   AddCredit(wxT("Verilogix, Inc."), roleThanks);
}

// ----------------------------------------------------------------------------

BEGIN_EVENT_TABLE(AboutDialog, wxDialogWrapper)
   EVT_BUTTON(wxID_OK, AboutDialog::OnOK)
END_EVENT_TABLE()

IMPLEMENT_CLASS(AboutDialog, wxDialogWrapper)

namespace {
   AboutDialog *sActiveInstance{};
}

AboutDialog *AboutDialog::ActiveIntance()
{
   return sActiveInstance;
}

AboutDialog::AboutDialog(wxWindow * parent)
   :  wxDialogWrapper(parent, -1, _("About Audacity"),
               wxDefaultPosition, wxDefaultSize,
               wxDEFAULT_DIALOG_STYLE | wxRESIZE_BORDER)
{
   wxASSERT(!sActiveInstance);
   sActiveInstance = this;

   SetName(GetTitle());
   //this->SetBackgroundColour(theTheme.Colour( clrAboutBoxBackground ));
   this->SetBackgroundColour(theTheme.Colour( clrMedium ));
   icon = NULL;
   ShuttleGui S( this, eIsCreating );
   S.StartNotebook();
   {
      PopulateAudacityPage( S );
      PopulateInformationPage( S );
      PopulateLicensePage( S );
   }
   S.EndNotebook();
   wxButton *ok = safenew wxButton(S.GetParent(), wxID_OK, _("OK"));
   ok->SetDefault();
   S.Prop(0).AddWindow( ok );

   Fit();
   this->Centre();
}

#define ABOUT_DIALOG_WIDTH 506

void AboutDialog::PopulateAudacityPage( ShuttleGui & S )
{
   CreateCreditsList();

   wxString par1Str = _(
<<<<<<< HEAD
"Audacity, which this is a customised version of, is a free program written by a worldwide team of [[http://audacityteam.org/about/credits|volunteers]]. \
Audacity is [[http://audacityteam.org/download|available]] for Windows, Mac, and GNU/Linux (and other Unix-like systems).");
=======
"Audacity is a free program written by a worldwide team of [[http://www.audacityteam.org/about/credits|volunteers]]. \
Audacity is [[http://www.audacityteam.org/download|available]] for Windows, Mac, and GNU/Linux (and other Unix-like systems).");
>>>>>>> 0f5260e6

   // This trick here means that the English language version won't mention using
   // English, whereas all translated versions will.
   wxString par2StrUntranslated = wxT(
"If you find a bug or have a suggestion for us, please write, in English, to our [[mailto:feedback@audacityteam.org|feedback address]]. \
For help, view the tips and tricks on our [[http://wiki.audacityteam.org/|wiki]] or \
visit our [[http://forum.audacityteam.org/|forum]].");
   wxString par2Str = _(
"If you find a bug or have a suggestion for us, please write, in English, to our [[mailto:feedback@audacityteam.org|feedback address]]. \
For help, view the tips and tricks on our [[http://wiki.audacityteam.org/|wiki]] or \
visit our [[http://forum.audacityteam.org/|forum]].");

   if( par2Str == par2StrUntranslated )
      par2Str.Replace( wxT(", in English,"), wxT("") );

   wxString translatorCredits;
   /* i18n-hint: The translation of "translator_credits" will appear
    *  in the credits in the About Audacity window.  Use this to add
    *  your own name(s) to the credits.
    *
    *  For example:  "English translation by Dominic Mazzoni." */
   if (_("translator_credits") != wxString(wxT("translator_credits")))
   {
      translatorCredits = _("translator_credits") + wxT("<br>");
   }

   wxString creditStr = FormatHtmlText(
<<<<<<< HEAD
      wxString( wxT("<center>") ) +
#ifdef EXPERIMENTAL_DA
      #undef _
      #define _(s) wxGetTranslation((s))
      wxT("<h3>DarkAudacity ") + wxString(AUDACITY_VERSION_STRING) + wxT("</center></h3>") +
      wxT("Customised version of the Audacity free, open source, cross-platform software " ) +
      wxT("for recording and editing sounds.") +
      wxT("<p><br>&nbsp; &nbsp; <b>Audacity<sup>&reg;</sup></b> software is copyright")+
      wxT("&copy; 1999-2016 Audacity Team.<br>") +
      wxT("&nbsp; &nbsp; The name <b>Audacity</b> is a registered trademark of Dominic Mazzoni.<br><br>") +
#endif

      //wxT("<p><br>") + par1Str +
      //wxT("<p>") + par2Str +
=======
      wxString( wxT("<center>")) +
      wxT("<h3>Audacity ") + wxString(AUDACITY_VERSION_STRING) + wxT("</center></h3>") +
      _("Free, open source, cross-platform software for recording and editing sounds.") +
      wxT(" [[http://www.audacityteam.org/|http://www.audacityteam.org/]]") +
      wxT("<p><br>") + par1Str +
      wxT("<p>") + par2Str +
>>>>>>> 0f5260e6
      wxT("<h3>") + _("Credits") + wxT("</h3>") + wxT("<p>") +

      wxT("<p><b>") + wxString::Format(_("DarkAudacity Customisation")) + wxT("</b><br>") +
      wxT("James Crook, art, coding &amp; design<br>") +

      wxT("<p><b>") + wxString::Format(_("Audacity Team Members")) + wxT("</b><br>") +
      GetCreditsByRole(roleTeamMember) +

      wxT("<p><b> ") + _("Emeritus:") + wxT("</b><br>") +
      _("Distinguished Audacity Team members, not currently active") + wxT("<br><br>") +
      GetCreditsByRole(roleEmeritusTeam) +

      wxT("<p><b>") + _("Contributors") + wxT("</b><br>") +
      GetCreditsByRole(roleContributor) +

      wxT("<p><b>") + _("Translators") + wxT("</b><br>") +
      translatorCredits +
      GetCreditsByRole(roleTranslators) +

      wxT("<p><b>") +  _("Libraries") + wxT("</b><br>") +
      wxT("Audacity includes code from the following projects:") + wxT("<br><br>") +
      GetCreditsByRole(roleLibrary) +

      wxT("<p><b>") +  _("Special thanks:") + wxT("</b><br>") +
      GetCreditsByRole(roleThanks) +

      wxT("<p><br>Audacity website: [[http://www.audacityteam.org/|http://www.audacityteam.org/]]") +
#ifdef EXPERIMENTAL_DA
      wxT("<br>DarkAudacity website: [[http://www.darkaudacity.com/|http://www.darkaudacity.com/]]") +
#endif

      wxT("</center>")
   );

   auto pPage = S.StartNotebookPage( _("Audacity") );
   pPage->SetBackgroundColour(wxColour(0xAB, 0xAB,0xAB ));
   S.StartVerticalLay(1);
   {
      //v For now, change to AudacityLogoWithName via old-fashioned way, not Theme.
      wxBitmap logo(AudacityLogoWithName_xpm); //v

      // JKC: Resize to 50% of size.  Later we may use a smaller xpm as
      // our source, but this allows us to tweak the size - if we want to.
      // It also makes it easier to revert to full size if we decide to.
      const float fScale = 0.5f;// smaller size.
      wxImage RescaledImage(logo.ConvertToImage());
      // wxIMAGE_QUALITY_HIGH not supported by wxWidgets 2.6.1, or we would use it here.
      RescaledImage.Rescale(int(LOGOWITHNAME_WIDTH * fScale), int(LOGOWITHNAME_HEIGHT *fScale));
      wxBitmap RescaledBitmap(RescaledImage);

      icon =
         safenew wxStaticBitmap(S.GetParent(), -1,
         //*logo, //v
         //v theTheme.Bitmap(bmpAudacityLogo), wxPoint(93, 10), wxSize(215, 190));
         //v theTheme.Bitmap(bmpAudacityLogoWithName),
         RescaledBitmap,
         wxDefaultPosition,
         wxSize(int(LOGOWITHNAME_WIDTH*fScale), int(LOGOWITHNAME_HEIGHT*fScale)));
   }
   S.Prop(0).AddWindow( icon );

   HtmlWindow *html = safenew LinkingHtmlWindow(S.GetParent(), -1,
                                         wxDefaultPosition,
                                         wxSize(ABOUT_DIALOG_WIDTH, 359),
                                         wxHW_SCROLLBAR_AUTO | wxSUNKEN_BORDER);
   html->SetFocus();
   html->SetPage(creditStr);

   /* locate the html renderer where it fits in the dialogue */
   S.Prop(1).AddWindow( html, wxEXPAND );

   S.EndVerticalLay();
   S.EndNotebookPage();
}

/** \brief: Fills out the "Information" tab of the preferences dialogue
 *
 * Provides as much information as possible about build-time options and
 * the libraries used, to try and make Linux support easier. Basically anything
 * about the build we might wish to know should be visible here */
void AboutDialog::PopulateInformationPage( ShuttleGui & S )
{
   wxString informationStr;   // string to build up list of information in
   S.StartNotebookPage( _("Build Information") );  // start the tab
   S.StartVerticalLay(2);  // create the window
   HtmlWindow *html = safenew LinkingHtmlWindow(S.GetParent(), -1, wxDefaultPosition,
                           wxSize(ABOUT_DIALOG_WIDTH, 264),
                           wxHW_SCROLLBAR_AUTO | wxSUNKEN_BORDER);
   // create a html pane in it to put the content in.
   wxString enabled = _("Enabled");
   wxString disabled = _("Disabled");
   wxString blank = wxT("");

   /* this builds up the list of information to go in the window in the string
    * informationStr */
   informationStr = wxT("<h2><center>");
   informationStr += _("Build Information");
   informationStr += wxT("</center></h2>\n");

   // top level heading
   informationStr += wxT("<h3>");
   informationStr += _("File Format Support");
   informationStr += wxT("</h3>\n<p>");
   // 2nd level headings to split things up a bit


   informationStr += wxT("<table>");   // start table of libraries


   #ifdef USE_LIBMAD
   /* i18n-hint: This is what the library (libmad) does - imports MP3 files */
   AddBuildinfoRow(&informationStr, wxT("libmad"), _("MP3 Importing"), enabled);
   #else
   AddBuildinfoRow(&informationStr, wxT("libmad"), _("MP3 Importing"), disabled);
   #endif

   /* i18n-hint: Ogg is the container format. Vorbis is the compression codec.
    * Both are proper nouns and shouldn't be translated */
   #ifdef USE_LIBVORBIS
   AddBuildinfoRow(&informationStr, wxT("libvorbis"),
         _("Ogg Vorbis Import and Export"), enabled);
   #else
   AddBuildinfoRow(&informationStr, wxT("libvorbis"),
         _("Ogg Vorbis Import and Export"), disabled);
   #endif

   #ifdef USE_LIBID3TAG
   AddBuildinfoRow(&informationStr, wxT("libid3tag"), _("ID3 tag support"),
         enabled);
   #else
   AddBuildinfoRow(&informationStr, wxT("libid3tag"), _("ID3 tag support"),
         disabled);
   #endif

   /* i18n-hint: FLAC stands for Free Lossless Audio Codec, but is effectively
    * a proper noun and so shouldn't be translated */
   # if USE_LIBFLAC
   AddBuildinfoRow(&informationStr, wxT("libflac"), _("FLAC import and export"),
         enabled);
   # else
   AddBuildinfoRow(&informationStr, wxT("libflac"), _("FLAC import and export"),
         disabled);
   # endif

   # if USE_LIBTWOLAME
   AddBuildinfoRow(&informationStr, wxT("libtwolame"), _("MP2 export"),
         enabled);
   # else
   AddBuildinfoRow(&informationStr, wxT("libtwolame"), _("MP2 export"),
         disabled);
   # endif

   # if USE_QUICKTIME
   AddBuildinfoRow(&informationStr, wxT("QuickTime"), _("Import via QuickTime"),
         enabled);
   # else
   AddBuildinfoRow(&informationStr, wxT("QuickTime"), _("Import via QuickTime"),
         disabled);
   # endif

   #ifdef USE_FFMPEG
   AddBuildinfoRow(&informationStr, wxT("ffmpeg"), _("FFmpeg Import/Export"), enabled);
   #else
   AddBuildinfoRow(&informationStr, wxT("ffmpeg"), _("FFmpeg Import/Export"), disabled);
   #endif

   #ifdef USE_GSTREAMER
   AddBuildinfoRow(&informationStr, wxT("gstreamer"), _("Import via GStreamer"), enabled);
   #else
   AddBuildinfoRow(&informationStr, wxT("gstreamer"), _("Import via GStreamer"), disabled);
   #endif

   informationStr += wxT("</table>\n");  //end table of file format libraries
   informationStr += wxT("<h3>");
   /* i18n-hint: Libraries that are essential to audacity */
   informationStr += _("Core Libraries");
   informationStr += wxT("</h3>\n<table>");  // start table of features

   AddBuildinfoRow(&informationStr, wxT("libsoxr"),
         _("Sample rate conversion"), enabled);

   AddBuildinfoRow(&informationStr, wxT("PortAudio"),
         _("Audio playback and recording"), wxString(wxT("v19")));

   AddBuildinfoRow(&informationStr, wxT("wxWidgets"),
         _("Cross-platform GUI library"), wxVERSION_NUM_DOT_STRING_T);

   informationStr += wxT("</table>\n");  //end table of libraries
   informationStr += wxT("<h3>");
   informationStr += _("Features");
   informationStr += wxT("</h3>\n<table>");  // start table of features

   AddBuildinfoRow(&informationStr, wxT("Theme"), _("Dark Theme"), enabled);

   # if USE_NYQUIST
   AddBuildinfoRow(&informationStr, wxT("Nyquist"), _("Plug-in support"),
         enabled);
   # else
   AddBuildinfoRow(&informationStr, wxT("Nyquist"), _("Plug-in support"),
         disabled);
   # endif

   # if USE_LADSPA
   AddBuildinfoRow(&informationStr, wxT("LADSPA"), _("Plug-in support"),
         enabled);
   # else
   AddBuildinfoRow(&informationStr, wxT("LADSPA"), _("Plug-in support"),
         disabled);
   # endif

   # if USE_VAMP
   AddBuildinfoRow(&informationStr, wxT("Vamp"), _("Plug-in support"),
         enabled);
   # else
   AddBuildinfoRow(&informationStr, wxT("Vamp"), _("Plug-in support"),
         disabled);
   # endif

   # if USE_AUDIO_UNITS
   AddBuildinfoRow(&informationStr, wxT("Audio Units"), _("Plug-in support"),
         enabled);
   # else
   AddBuildinfoRow(&informationStr, wxT("Audio Units"), _("Plug-in support"),
         disabled);
   # endif

   # if USE_VST
   AddBuildinfoRow(&informationStr, wxT("VST"), _("Plug-in support"),
         enabled);
   # else
   AddBuildinfoRow(&informationStr, wxT("VST"), _("Plug-in support"),
         disabled);
   # endif

   # if USE_LV2
   AddBuildinfoRow(&informationStr, wxT("LV2"), _("Plug-in support"),
         enabled);
   # else
   AddBuildinfoRow(&informationStr, wxT("LV2"), _("Plug-in support"),
         disabled);
   # endif

   # if USE_PORTMIXER
   AddBuildinfoRow(&informationStr, wxT("PortMixer"), _("Sound card mixer support"),
         enabled);
   # else
   AddBuildinfoRow(&informationStr, wxT("PortMixer"), _("Sound card mixer support"),
         disabled);
   # endif

   # if USE_SOUNDTOUCH
   AddBuildinfoRow(&informationStr, wxT("SoundTouch"), _("Pitch and Tempo Change support"),
         enabled);
   # else
   AddBuildinfoRow(&informationStr, wxT("SoundTouch"), _("Pitch and Tempo Change support"),
         disabled);
   # endif

   # if USE_SBSMS
   AddBuildinfoRow(&informationStr, wxT("SBSMS"), _("Extreme Pitch and Tempo Change support"),
         enabled);
   # else
   AddBuildinfoRow(&informationStr, wxT("SBSMS"), _("Extreme Pitch and Tempo Change support"),
         disabled);
   # endif

   informationStr += wxT("</table>\n");   // end of table of features

   informationStr += wxT("<h3>");
   /* i18n-hint: Information about when audacity was compiled */
   informationStr += _("Build Information");
   informationStr += wxT("</h3>\n<table>");

   // Current date
   AddBuildinfoRow(&informationStr, _("Program build date: "), __TDATE__);

// Uncomment the next two lines to test hyperlinks work from here.
//   AddBuildinfoRow(&informationStr, wxT("Link Test:"), 
//      wxT("[[https:www.audacityteam.org|Click bait]]") );

   AddBuildinfoRow(&informationStr, _("Commit Id:"),
#include "RevisionIdent.h"
);

#ifdef __WXDEBUG__
   AddBuildinfoRow(&informationStr, _("Build type:"), _("Debug build"));
#else
   AddBuildinfoRow(&informationStr, _("Build type:"), _("Release build"));
#endif

   // Install prefix
   /* i18n-hint: The directory audacity is installed into (on *nix systems) */
#ifdef __WXGTK__
   AddBuildinfoRow(&informationStr, _("Installation Prefix: "), \
         wxT(INSTALL_PREFIX));
#endif

   // Location of settings
   AddBuildinfoRow(&informationStr,_("Settings folder: "), \
      FileNames::DataDir());
   // end of table
   informationStr += wxT("</table>\n");

   informationStr = FormatHtmlText( informationStr );

   html->SetPage(informationStr);   // push the page into the html renderer
   S.Prop(2).AddWindow( html, wxEXPAND ); // make it fill the page
   // I think the 2 here goes with the StartVerticalLay() call above?
   S.EndVerticalLay();     // end window
   S.EndNotebookPage(); // end the tab
}


void AboutDialog::PopulateLicensePage( ShuttleGui & S )
{
   S.StartNotebookPage( _("GPL License") );
   S.StartVerticalLay(1);
   HtmlWindow *html = safenew LinkingHtmlWindow(S.GetParent(), -1,
                                         wxDefaultPosition,
                                         wxSize(ABOUT_DIALOG_WIDTH, 264),
                                         wxHW_SCROLLBAR_AUTO | wxSUNKEN_BORDER);

// I tried using <pre> here to get a monospaced font,
// as is normally used for the GPL.
// However can't reduce the font size in that case.  It looks
// better proportionally spaced.
//
// The GPL is not to be translated....
   wxString PageText= FormatHtmlText(
wxT("		    <center>GNU GENERAL PUBLIC LICENSE\n</center>")
wxT("		       <center>Version 2, June 1991\n</center>")
wxT("<p><p>")
wxT(" Copyright (C) 1989, 1991 Free Software Foundation, Inc.\n")
wxT(" 51 Franklin Street, Fifth Floor, Boston, MA  02110-1301, USA\n")
wxT(" Everyone is permitted to copy and distribute verbatim copies\n")
wxT(" of this license document, but changing it is not allowed.\n")
wxT("\n")
wxT("			   <center>Preamble\n</center>")
wxT("<p><p>\n")
wxT("  The licenses for most software are designed to take away your\n")
wxT("freedom to share and change it.  By contrast, the GNU General Public\n")
wxT("License is intended to guarantee your freedom to share and change free\n")
wxT("software--to make sure the software is free for all its users.  This\n")
wxT("General Public License applies to most of the Free Software\n")
wxT("Foundation's software and to any other program whose authors commit to\n")
wxT("using it.  (Some other Free Software Foundation software is covered by\n")
wxT("the GNU Library General Public License instead.)  You can apply it to\n")
wxT("your programs, too.\n")
wxT("<p><p>\n")
wxT("  When we speak of free software, we are referring to freedom, not\n")
wxT("price.  Our General Public Licenses are designed to make sure that you\n")
wxT("have the freedom to distribute copies of free software (and charge for\n")
wxT("this service if you wish), that you receive source code or can get it\n")
wxT("if you want it, that you can change the software or use pieces of it\n")
wxT("in new free programs; and that you know you can do these things.\n")
wxT("<p><p>\n")
wxT("  To protect your rights, we need to make restrictions that forbid\n")
wxT("anyone to deny you these rights or to ask you to surrender the rights.\n")
wxT("These restrictions translate to certain responsibilities for you if you\n")
wxT("distribute copies of the software, or if you modify it.\n")
wxT("<p><p>\n")
wxT("  For example, if you distribute copies of such a program, whether\n")
wxT("gratis or for a fee, you must give the recipients all the rights that\n")
wxT("you have.  You must make sure that they, too, receive or can get the\n")
wxT("source code.  And you must show them these terms so they know their\n")
wxT("rights.\n")
wxT("<p><p>\n")
wxT("  We protect your rights with two steps: (1) copyright the software, and\n")
wxT("(2) offer you this license which gives you legal permission to copy,\n")
wxT("distribute and/or modify the software.\n")
wxT("<p><p>\n")
wxT("  Also, for each author's protection and ours, we want to make certain\n")
wxT("that everyone understands that there is no warranty for this free\n")
wxT("software.  If the software is modified by someone else and passed on, we\n")
wxT("want its recipients to know that what they have is not the original, so\n")
wxT("that any problems introduced by others will not reflect on the original\n")
wxT("authors' reputations.\n")
wxT("<p><p>\n")
wxT("  Finally, any free program is threatened constantly by software\n")
wxT("patents.  We wish to avoid the danger that redistributors of a free\n")
wxT("program will individually obtain patent licenses, in effect making the\n")
wxT("program proprietary.  To prevent this, we have made it clear that any\n")
wxT("patent must be licensed for everyone's free use or not licensed at all.\n")
wxT("<p><p>\n")
wxT("  The precise terms and conditions for copying, distribution and\n")
wxT("modification follow.\n")
wxT("<p><p>\n")
wxT("		   <center>GNU GENERAL PUBLIC LICENSE\n</center>")
wxT("   <center>TERMS AND CONDITIONS FOR COPYING, DISTRIBUTION AND MODIFICATION\n</center>")
wxT("<p><p>\n")
wxT("  0. This License applies to any program or other work which contains\n")
wxT("a notice placed by the copyright holder saying it may be distributed\n")
wxT("under the terms of this General Public License.  The \"Program\", below,\n")
wxT("refers to any such program or work, and a \"work based on the Program\"\n")
wxT("means either the Program or any derivative work under copyright law:\n")
wxT("that is to say, a work containing the Program or a portion of it,\n")
wxT("either verbatim or with modifications and/or translated into another\n")
wxT("language.  (Hereinafter, translation is included without limitation in\n")
wxT("the term \"modification\".)  Each licensee is addressed as \"you\".\n")
wxT("<p><p>\n")
wxT("Activities other than copying, distribution and modification are not\n")
wxT("covered by this License; they are outside its scope.  The act of\n")
wxT("running the Program is not restricted, and the output from the Program\n")
wxT("is covered only if its contents constitute a work based on the\n")
wxT("Program (independent of having been made by running the Program).\n")
wxT("Whether that is true depends on what the Program does.\n")
wxT("<p><p>\n")
wxT("  1. You may copy and distribute verbatim copies of the Program's\n")
wxT("source code as you receive it, in any medium, provided that you\n")
wxT("conspicuously and appropriately publish on each copy an appropriate\n")
wxT("copyright notice and disclaimer of warranty; keep intact all the\n")
wxT("notices that refer to this License and to the absence of any warranty;\n")
wxT("and give any other recipients of the Program a copy of this License\n")
wxT("along with the Program.\n")
wxT("<p><p>\n")
wxT("You may charge a fee for the physical act of transferring a copy, and\n")
wxT("you may at your option offer warranty protection in exchange for a fee.\n")
wxT("<p><p>\n")
wxT("  2. You may modify your copy or copies of the Program or any portion\n")
wxT("of it, thus forming a work based on the Program, and copy and\n")
wxT("distribute such modifications or work under the terms of Section 1\n")
wxT("above, provided that you also meet all of these conditions:\n")
wxT("<p><p>\n")
wxT("<blockquote>")
wxT("    a) You must cause the modified files to carry prominent notices\n")
wxT("    stating that you changed the files and the date of any change.\n")
wxT("<p><p>\n")
wxT("    b) You must cause any work that you distribute or publish, that in\n")
wxT("    whole or in part contains or is derived from the Program or any\n")
wxT("    part thereof, to be licensed as a whole at no charge to all third\n")
wxT("    parties under the terms of this License.\n")
wxT("<p><p>\n")
wxT("    c) If the modified program normally reads commands interactively\n")
wxT("    when run, you must cause it, when started running for such\n")
wxT("    interactive use in the most ordinary way, to print or display an\n")
wxT("    announcement including an appropriate copyright notice and a\n")
wxT("    notice that there is no warranty (or else, saying that you provide\n")
wxT("    a warranty) and that users may redistribute the program under\n")
wxT("    these conditions, and telling the user how to view a copy of this\n")
wxT("    License.  (Exception: if the Program itself is interactive but\n")
wxT("    does not normally print such an announcement, your work based on\n")
wxT("    the Program is not required to print an announcement.)\n")
wxT("</blockquote>")
wxT("<p><p>\n")
wxT("These requirements apply to the modified work as a whole.  If\n")
wxT("identifiable sections of that work are not derived from the Program,\n")
wxT("and can be reasonably considered independent and separate works in\n")
wxT("themselves, then this License, and its terms, do not apply to those\n")
wxT("sections when you distribute them as separate works.  But when you\n")
wxT("distribute the same sections as part of a whole which is a work based\n")
wxT("on the Program, the distribution of the whole must be on the terms of\n")
wxT("this License, whose permissions for other licensees extend to the\n")
wxT("entire whole, and thus to each and every part regardless of who wrote it.\n")
wxT("<p><p>\n")
wxT("Thus, it is not the intent of this section to claim rights or contest\n")
wxT("your rights to work written entirely by you; rather, the intent is to\n")
wxT("exercise the right to control the distribution of derivative or\n")
wxT("collective works based on the Program.\n")
wxT("<p><p>\n")
wxT("In addition, mere aggregation of another work not based on the Program\n")
wxT("with the Program (or with a work based on the Program) on a volume of\n")
wxT("a storage or distribution medium does not bring the other work under\n")
wxT("the scope of this License.\n")
wxT("<p><p>\n")
wxT("  3. You may copy and distribute the Program (or a work based on it,\n")
wxT("under Section 2) in object code or executable form under the terms of\n")
wxT("Sections 1 and 2 above provided that you also do one of the following:\n")
wxT("<p><p>\n")
wxT("<blockquote>")
wxT("    a) Accompany it with the complete corresponding machine-readable\n")
wxT("    source code, which must be distributed under the terms of Sections\n")
wxT("    1 and 2 above on a medium customarily used for software interchange; or,\n")
wxT("<p><p>\n")
wxT("    b) Accompany it with a written offer, valid for at least three\n")
wxT("    years, to give any third party, for a charge no more than your\n")
wxT("    cost of physically performing source distribution, a complete\n")
wxT("    machine-readable copy of the corresponding source code, to be\n")
wxT("    distributed under the terms of Sections 1 and 2 above on a medium\n")
wxT("    customarily used for software interchange; or,\n")
wxT("<p><p>\n")
wxT("    c) Accompany it with the information you received as to the offer\n")
wxT("    to distribute corresponding source code.  (This alternative is\n")
wxT("    allowed only for noncommercial distribution and only if you\n")
wxT("    received the program in object code or executable form with such\n")
wxT("    an offer, in accord with Subsection b above.)\n")
wxT("</blockquote>")
wxT("<p><p>\n")
wxT("The source code for a work means the preferred form of the work for\n")
wxT("making modifications to it.  For an executable work, complete source\n")
wxT("code means all the source code for all modules it contains, plus any\n")
wxT("associated interface definition files, plus the scripts used to\n")
wxT("control compilation and installation of the executable.  However, as a\n")
wxT("special exception, the source code distributed need not include\n")
wxT("anything that is normally distributed (in either source or binary\n")
wxT("form) with the major components (compiler, kernel, and so on) of the\n")
wxT("operating system on which the executable runs, unless that component\n")
wxT("itself accompanies the executable.\n")
wxT("<p><p>\n")
wxT("If distribution of executable or object code is made by offering\n")
wxT("access to copy from a designated place, then offering equivalent\n")
wxT("access to copy the source code from the same place counts as\n")
wxT("distribution of the source code, even though third parties are not\n")
wxT("compelled to copy the source along with the object code.\n")
wxT("<p><p>\n")
wxT("  4. You may not copy, modify, sublicense, or distribute the Program\n")
wxT("except as expressly provided under this License.  Any attempt\n")
wxT("otherwise to copy, modify, sublicense or distribute the Program is\n")
wxT("void, and will automatically terminate your rights under this License.\n")
wxT("However, parties who have received copies, or rights, from you under\n")
wxT("this License will not have their licenses terminated so long as such\n")
wxT("parties remain in full compliance.\n")
wxT("<p><p>\n")
wxT("  5. You are not required to accept this License, since you have not\n")
wxT("signed it.  However, nothing else grants you permission to modify or\n")
wxT("distribute the Program or its derivative works.  These actions are\n")
wxT("prohibited by law if you do not accept this License.  Therefore, by\n")
wxT("modifying or distributing the Program (or any work based on the\n")
wxT("Program), you indicate your acceptance of this License to do so, and\n")
wxT("all its terms and conditions for copying, distributing or modifying\n")
wxT("the Program or works based on it.\n")
wxT("<p><p>\n")
wxT("  6. Each time you redistribute the Program (or any work based on the\n")
wxT("Program), the recipient automatically receives a license from the\n")
wxT("original licensor to copy, distribute or modify the Program subject to\n")
wxT("these terms and conditions.  You may not impose any further\n")
wxT("restrictions on the recipients' exercise of the rights granted herein.\n")
wxT("You are not responsible for enforcing compliance by third parties to\n")
wxT("this License.\n")
wxT("<p><p>\n")
wxT("  7. If, as a consequence of a court judgment or allegation of patent\n")
wxT("infringement or for any other reason (not limited to patent issues),\n")
wxT("conditions are imposed on you (whether by court order, agreement or\n")
wxT("otherwise) that contradict the conditions of this License, they do not\n")
wxT("excuse you from the conditions of this License.  If you cannot\n")
wxT("distribute so as to satisfy simultaneously your obligations under this\n")
wxT("License and any other pertinent obligations, then as a consequence you\n")
wxT("may not distribute the Program at all.  For example, if a patent\n")
wxT("license would not permit royalty-free redistribution of the Program by\n")
wxT("all those who receive copies directly or indirectly through you, then\n")
wxT("the only way you could satisfy both it and this License would be to\n")
wxT("refrain entirely from distribution of the Program.\n")
wxT("<p><p>\n")
wxT("If any portion of this section is held invalid or unenforceable under\n")
wxT("any particular circumstance, the balance of the section is intended to\n")
wxT("apply and the section as a whole is intended to apply in other\n")
wxT("circumstances.\n")
wxT("<p><p>\n")
wxT("It is not the purpose of this section to induce you to infringe any\n")
wxT("patents or other property right claims or to contest validity of any\n")
wxT("such claims; this section has the sole purpose of protecting the\n")
wxT("integrity of the free software distribution system, which is\n")
wxT("implemented by public license practices.  Many people have made\n")
wxT("generous contributions to the wide range of software distributed\n")
wxT("through that system in reliance on consistent application of that\n")
wxT("system; it is up to the author/donor to decide if he or she is willing\n")
wxT("to distribute software through any other system and a licensee cannot\n")
wxT("impose that choice.\n")
wxT("<p><p>\n")
wxT("This section is intended to make thoroughly clear what is believed to\n")
wxT("be a consequence of the rest of this License.\n")
wxT("<p><p>\n")
wxT("  8. If the distribution and/or use of the Program is restricted in\n")
wxT("certain countries either by patents or by copyrighted interfaces, the\n")
wxT("original copyright holder who places the Program under this License\n")
wxT("may add an explicit geographical distribution limitation excluding\n")
wxT("those countries, so that distribution is permitted only in or among\n")
wxT("countries not thus excluded.  In such case, this License incorporates\n")
wxT("the limitation as if written in the body of this License.\n")
wxT("<p><p>\n")
wxT("  9. The Free Software Foundation may publish revised and/or new versions\n")
wxT("of the General Public License from time to time.  Such new versions will\n")
wxT("be similar in spirit to the present version, but may differ in detail to\n")
wxT("address new problems or concerns.\n")
wxT("<p><p>\n")
wxT("Each version is given a distinguishing version number.  If the Program\n")
wxT("specifies a version number of this License which applies to it and \"any\n")
wxT("later version\", you have the option of following the terms and conditions\n")
wxT("either of that version or of any later version published by the Free\n")
wxT("Software Foundation.  If the Program does not specify a version number of\n")
wxT("this License, you may choose any version ever published by the Free Software\n")
wxT("Foundation.\n")
wxT("<p><p>\n")
wxT("  10. If you wish to incorporate parts of the Program into other free\n")
wxT("programs whose distribution conditions are different, write to the author\n")
wxT("to ask for permission.  For software which is copyrighted by the Free\n")
wxT("Software Foundation, write to the Free Software Foundation; we sometimes\n")
wxT("make exceptions for this.  Our decision will be guided by the two goals\n")
wxT("of preserving the free status of all derivatives of our free software and\n")
wxT("of promoting the sharing and reuse of software generally.\n")
wxT("<p><p>\n")
wxT("			    <center>NO WARRANTY\n</center>")
wxT("<p><p>\n")
wxT("  11. BECAUSE THE PROGRAM IS LICENSED FREE OF CHARGE, THERE IS NO WARRANTY\n")
wxT("FOR THE PROGRAM, TO THE EXTENT PERMITTED BY APPLICABLE LAW.  EXCEPT WHEN\n")
wxT("OTHERWISE STATED IN WRITING THE COPYRIGHT HOLDERS AND/OR OTHER PARTIES\n")
wxT("PROVIDE THE PROGRAM \"AS IS\" WITHOUT WARRANTY OF ANY KIND, EITHER EXPRESSED\n")
wxT("OR IMPLIED, INCLUDING, BUT NOT LIMITED TO, THE IMPLIED WARRANTIES OF\n")
wxT("MERCHANTABILITY AND FITNESS FOR A PARTICULAR PURPOSE.  THE ENTIRE RISK AS\n")
wxT("TO THE QUALITY AND PERFORMANCE OF THE PROGRAM IS WITH YOU.  SHOULD THE\n")
wxT("PROGRAM PROVE DEFECTIVE, YOU ASSUME THE COST OF ALL NECESSARY SERVICING,\n")
wxT("REPAIR OR CORRECTION.\n")
wxT("<p><p>\n")
wxT("  12. IN NO EVENT UNLESS REQUIRED BY APPLICABLE LAW OR AGREED TO IN WRITING\n")
wxT("WILL ANY COPYRIGHT HOLDER, OR ANY OTHER PARTY WHO MAY MODIFY AND/OR\n")
wxT("REDISTRIBUTE THE PROGRAM AS PERMITTED ABOVE, BE LIABLE TO YOU FOR DAMAGES,\n")
wxT("INCLUDING ANY GENERAL, SPECIAL, INCIDENTAL OR CONSEQUENTIAL DAMAGES ARISING\n")
wxT("OUT OF THE USE OR INABILITY TO USE THE PROGRAM (INCLUDING BUT NOT LIMITED\n")
wxT("TO LOSS OF DATA OR DATA BEING RENDERED INACCURATE OR LOSSES SUSTAINED BY\n")
wxT("YOU OR THIRD PARTIES OR A FAILURE OF THE PROGRAM TO OPERATE WITH ANY OTHER\n")
wxT("PROGRAMS), EVEN IF SUCH HOLDER OR OTHER PARTY HAS BEEN ADVISED OF THE\n")
wxT("POSSIBILITY OF SUCH DAMAGES.\n"));

   html->SetPage( PageText );

   S.Prop(1).AddWindow( html, wxEXPAND );

   S.EndVerticalLay();
   S.EndNotebookPage();
}

void AboutDialog::AddCredit(wxString &&description, Role role)
{
#ifdef __AUDACITY_OLD_STD__
   creditItems.push_back(AboutDialogCreditItem{ std::move(description), role });
#else
   creditItems.emplace_back(std::move(description), role);
#endif
}

wxString AboutDialog::GetCreditsByRole(AboutDialog::Role role)
{
   wxString s;

   for (const auto &item : creditItems)
   {
      if (item.role == role)
      {
         s += item.description;
         s += wxT("<br>");
      }
   }

   // Strip last <br>, if any
   if (s.Right(4) == wxT("<br>"))
      s = s.Left(s.Length() - 4);

   return s;
}

/** \brief Add a table row saying if a library is used or not
 *
 * Used when creating the build information tab to show if each optional
 * library is enabled or not, and what it does */
void AboutDialog::AddBuildinfoRow( wxString* htmlstring, const wxChar * libname, const wxChar * libdesc, const wxString &status)
{
   *htmlstring += wxT("<tr><td>");
   *htmlstring += libname;
   *htmlstring += wxT("</td><td>(");
   *htmlstring += libdesc;
   *htmlstring += wxT(")</td><td>");
   *htmlstring += status;
   *htmlstring += wxT("</td></tr>");
}

/** \brief Add a table row saying if a library is used or not
 *
 * Used when creating the build information tab to show build dates and
 * file paths */
void AboutDialog::AddBuildinfoRow( wxString* htmlstring, const wxChar * libname, const wxChar * libdesc)
{
   *htmlstring += wxT("<tr><td>");
   *htmlstring += libname;
   *htmlstring += wxT("</td><td>");
   *htmlstring += libdesc;
   *htmlstring += wxT("</td></tr>");
}

AboutDialog::~AboutDialog()
{
   sActiveInstance = {};
}

void AboutDialog::OnOK(wxCommandEvent & WXUNUSED(event))
{
#ifdef __WXMAC__
   Destroy();
#else
   EndModal(wxID_OK);
#endif
}<|MERGE_RESOLUTION|>--- conflicted
+++ resolved
@@ -271,13 +271,8 @@
    CreateCreditsList();
 
    wxString par1Str = _(
-<<<<<<< HEAD
-"Audacity, which this is a customised version of, is a free program written by a worldwide team of [[http://audacityteam.org/about/credits|volunteers]]. \
-Audacity is [[http://audacityteam.org/download|available]] for Windows, Mac, and GNU/Linux (and other Unix-like systems).");
-=======
-"Audacity is a free program written by a worldwide team of [[http://www.audacityteam.org/about/credits|volunteers]]. \
+"Audacity, which this is a customised version of, is a free program written by a worldwide team of [[http://www.audacityteam.org/about/credits|volunteers]]. \
 Audacity is [[http://www.audacityteam.org/download|available]] for Windows, Mac, and GNU/Linux (and other Unix-like systems).");
->>>>>>> 0f5260e6
 
    // This trick here means that the English language version won't mention using
    // English, whereas all translated versions will.
@@ -305,7 +300,6 @@
    }
 
    wxString creditStr = FormatHtmlText(
-<<<<<<< HEAD
       wxString( wxT("<center>") ) +
 #ifdef EXPERIMENTAL_DA
       #undef _
@@ -320,14 +314,6 @@
 
       //wxT("<p><br>") + par1Str +
       //wxT("<p>") + par2Str +
-=======
-      wxString( wxT("<center>")) +
-      wxT("<h3>Audacity ") + wxString(AUDACITY_VERSION_STRING) + wxT("</center></h3>") +
-      _("Free, open source, cross-platform software for recording and editing sounds.") +
-      wxT(" [[http://www.audacityteam.org/|http://www.audacityteam.org/]]") +
-      wxT("<p><br>") + par1Str +
-      wxT("<p>") + par2Str +
->>>>>>> 0f5260e6
       wxT("<h3>") + _("Credits") + wxT("</h3>") + wxT("<p>") +
 
       wxT("<p><b>") + wxString::Format(_("DarkAudacity Customisation")) + wxT("</b><br>") +
